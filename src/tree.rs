--- conflicted
+++ resolved
@@ -1,1238 +1,1234 @@
-use crate::allocator::{AllocPtr, NodeAllocator, EMPTY_ALLOC_PTR};
-use crate::{BranchShape, ChildIndex, Level, SmallKeyHashMap, VectorKey};
-
-use smallvec::SmallVec;
-use std::collections::{hash_map, VecDeque};
-use std::marker::PhantomData;
-use std::mem;
-
-/// Uniquely identifies a node slot in the [`Tree`].
-#[derive(Clone, Copy, Debug, Eq, PartialEq)]
-pub struct NodeKey<V> {
-    pub level: Level,
-    pub coordinates: V,
-}
-
-impl<V> NodeKey<V> {
-    #[inline]
-    pub fn new(level: Level, coordinates: V) -> Self {
-        Self { level, coordinates }
-    }
-}
-
-/// Uniquely and stably identifies an occupied node in the [`Tree`] (until the node is removed).
-#[derive(Clone, Copy, Debug, Eq, PartialEq)]
-pub struct NodePtr {
-    pub(crate) level: Level,
-    pub(crate) alloc_ptr: AllocPtr,
-}
-
-impl NodePtr {
-    pub const NULL: Self = NodePtr {
-        level: 0,
-        alloc_ptr: EMPTY_ALLOC_PTR,
-    };
-
-    pub fn new(level: Level, alloc_ptr: AllocPtr) -> Self {
-        Self { level, alloc_ptr }
-    }
-
-    #[inline]
-    pub fn level(&self) -> Level {
-        self.level
-    }
-
-    /// Null pointers can only be gotten by manually calling `Tree::child_pointers`.
-    #[inline]
-    pub fn is_null(&self) -> bool {
-        self.alloc_ptr == EMPTY_ALLOC_PTR
-    }
-}
-
-/// Info about a node's parent.
-#[derive(Clone, Debug, Eq, PartialEq)]
-pub struct Parent<V> {
-    pub ptr: NodePtr,
-    pub coordinates: V,
-    pub child_index: ChildIndex,
-}
-
-/// A child [`NodePtr`] and its [`Parent`].
-#[derive(Clone, Debug, Eq, PartialEq)]
-pub struct ChildRelation<V> {
-    pub child: NodePtr,
-    pub parent: Option<Parent<V>>,
-}
-
-/// All children pointers for some branch node. Some may be empty.
-#[derive(Clone, Debug, Eq, PartialEq)]
-pub struct ChildPointers<'a, const CHILDREN: usize> {
-    level: Level,
-    pointers: &'a [AllocPtr; CHILDREN],
-}
-
-impl<'a, const CHILDREN: usize> ChildPointers<'a, CHILDREN> {
-    /// Returns the child pointer at the given `child` linear index.
-    #[inline]
-    pub fn get_child(&self, child: ChildIndex) -> Option<NodePtr> {
-        let alloc_ptr = self.pointers[child as usize];
-        (alloc_ptr != EMPTY_ALLOC_PTR).then(|| NodePtr::new(self.level, alloc_ptr))
-    }
-
-    #[inline]
-    pub fn level(&self) -> Level {
-        self.level
-    }
-}
-
-/// A generic "grid tree" which can be either a quadtree or an octree depending on the type parameters.
-#[derive(Clone, Debug)]
-pub struct Tree<V, S, T, const CHILDREN: usize> {
-    /// 2x2 square in 2D or 2x2x2 cube in 3D.
-    branch_shape: PhantomData<S>,
-    /// Every node at the highest LOD is a root.
-    root_nodes: SmallKeyHashMap<V, AllocPtr>,
-    /// An allocator for each level.
-    allocators: Vec<NodeAllocator<T, CHILDREN>>,
-}
-
-impl<V, S, T, const CHILDREN: usize> Tree<V, S, T, CHILDREN>
-where
-    V: VectorKey,
-    S: BranchShape<V>,
-{
-<<<<<<< HEAD
-    /// The maximum number of children a branch node can have. 4 for a quadtree and 8 for an octree.
-    pub const CHILDREN: ChildIndex = CHILDREN as ChildIndex;
-=======
-    const CHILDREN: ChildIndex = CHILDREN as ChildIndex;
->>>>>>> 1338daa3
-
-    /// This constructor is only necessary if you need to use a custom shape `S` or vector `V`. Otherwise use the constructor
-    /// for [`OctreeI32`](crate::OctreeI32) or [`QuadtreeI32`](crate::QuadtreeI32).
-    ///
-    /// # Safety
-    ///
-    /// You must guarantee that `S` correctly linearizes `V` vectors so that they don't go out of array bounds in a block.
-    /// Refer to [`QuadtreeShapeI32`](crate::QuadtreeShapeI32) and [`OctreeShapeI32`](crate::OctreeShapeI32) for examples.
-    pub unsafe fn new_generic(height: Level) -> Self {
-        assert!(height > 1);
-        Self {
-            branch_shape: PhantomData,
-            root_nodes: Default::default(),
-            allocators: (0..height).map(|_| NodeAllocator::default()).collect(),
-        }
-    }
-
-    /// The number of [`Level`]s in this tree.
-    #[inline]
-    pub fn height(&self) -> Level {
-        self.allocators.len() as Level
-    }
-
-    /// The [`Level`] where root nodes live.
-    #[inline]
-    pub fn root_level(&self) -> Level {
-        self.height() - 1
-    }
-
-    /// Returns the unique root that is an ancestor of `descendant_key`.
-    #[inline]
-    pub fn ancestor_root_key(&self, descendant_key: NodeKey<V>) -> NodeKey<V> {
-        assert!(descendant_key.level <= self.root_level());
-        let levels_up = self.root_level() - descendant_key.level;
-        let coordinates = S::ancestor_key(descendant_key.coordinates, levels_up as u32);
-        NodeKey {
-            level: self.root_level(),
-            coordinates,
-        }
-    }
-
-    /// Iterate over all root nodes.
-    pub fn iter_roots(&self) -> impl Iterator<Item = (NodePtr, V)> + '_ {
-        let root_level = self.root_level();
-        self.root_nodes
-            .iter()
-            .map(move |(&coordinates, &ptr)| (NodePtr::new(root_level, ptr), coordinates))
-    }
-
-    /// Returns true iff this tree contains a node for `ptr`.
-    #[inline]
-    pub fn contains_node(&self, ptr: NodePtr) -> bool {
-        self.allocator(ptr.level).contains_node(ptr.alloc_ptr)
-    }
-
-    /// Returns true iff this tree contains a root node at `coords`.
-    #[inline]
-    pub fn contains_root(&self, coordinates: V) -> bool {
-        self.root_nodes.contains_key(&coordinates)
-    }
-
-    #[inline]
-    pub fn get_value(&self, ptr: NodePtr) -> Option<&T> {
-        self.allocator(ptr.level).get_value(ptr.alloc_ptr)
-    }
-
-    #[inline]
-    pub fn get_value_mut(&mut self, ptr: NodePtr) -> Option<&mut T> {
-        self.allocator_mut(ptr.level).get_value_mut(ptr.alloc_ptr)
-    }
-
-    /// # Safety
-    ///
-    /// The node for `ptr` must exist.
-    #[inline]
-    pub unsafe fn get_value_unchecked(&self, ptr: NodePtr) -> &T {
-        self.allocator(ptr.level).get_value_unchecked(ptr.alloc_ptr)
-    }
-
-    /// # Safety
-    ///
-    /// The node for `ptr` must exist.
-    #[inline]
-    pub unsafe fn get_value_unchecked_mut(&mut self, ptr: NodePtr) -> &mut T {
-        self.allocator_mut(ptr.level)
-            .get_value_unchecked_mut(ptr.alloc_ptr)
-    }
-
-    /// Inserts `value` at the root node at `coords`. Returns the old value.
-    #[inline]
-    pub fn insert_root(&mut self, coordinates: V, new_value: T) -> (NodePtr, Option<T>) {
-        let level = self.root_level();
-        let Self {
-            root_nodes,
-            allocators,
-            ..
-        } = self;
-        let mut old_value = None;
-        let alloc = &mut allocators[level as usize];
-        let root_ptr = match root_nodes.entry(coordinates) {
-            hash_map::Entry::Occupied(occupied) => {
-                let root_ptr = *occupied.get();
-                let current_value = unsafe { alloc.get_value_unchecked_mut(root_ptr) };
-                old_value = Some(mem::replace(current_value, new_value));
-                root_ptr
-            }
-            hash_map::Entry::Vacant(vacant) => {
-                let (root_ptr, _children) = alloc.insert_branch(new_value);
-                vacant.insert(root_ptr);
-                root_ptr
-            }
-        };
-        (NodePtr::new(level, root_ptr), old_value)
-    }
-
-    /// Gets the root pointer or calls `filler` to insert a value first.
-    #[inline]
-    pub fn get_or_create_root(&mut self, coordinates: V, mut filler: impl FnMut() -> T) -> NodePtr {
-        let level = self.root_level();
-        let Self {
-            root_nodes,
-            allocators,
-            ..
-        } = self;
-        let alloc = &mut allocators[level as usize];
-        let root_ptr = *root_nodes.entry(coordinates).or_insert_with(|| {
-            let (root_ptr, _children) = alloc.insert_branch(filler());
-            root_ptr
-        });
-        NodePtr::new(level, root_ptr)
-    }
-
-    /// Inserts a child node of `parent_ptr` storing `child_value`. Returns the old child value if one exists.
-    #[inline]
-    pub fn insert_child(
-        &mut self,
-        parent_ptr: NodePtr,
-        child_index: ChildIndex,
-        child_value: T,
-    ) -> (NodePtr, Option<T>) {
-        assert!(parent_ptr.level > 0);
-
-        let [parent_alloc, child_alloc] =
-            Self::parent_and_child_allocators_mut(&mut self.allocators, parent_ptr.level)
-                .unwrap_or_else(|| {
-                    panic!("Tried inserting child of invalid parent: {:?}", parent_ptr)
-                });
-        let child_level = parent_ptr.level - 1;
-
-        let mut old_value = None;
-        let children = parent_alloc.get_children_mut_or_panic(parent_ptr.alloc_ptr);
-        let child_ptr = &mut children[child_index as usize];
-        if *child_ptr == EMPTY_ALLOC_PTR {
-            if child_level > 0 {
-                let (new_child_ptr, _) = child_alloc.insert_branch(child_value);
-                *child_ptr = new_child_ptr;
-            } else {
-                *child_ptr = child_alloc.insert_leaf(child_value);
-            }
-        } else {
-            let current_value = unsafe { child_alloc.get_value_unchecked_mut(*child_ptr) };
-            old_value = Some(mem::replace(current_value, child_value));
-        }
-        (NodePtr::new(child_level, *child_ptr), old_value)
-    }
-
-    /// Same as `insert_child` but `child_offset` is linearized into a [`ChildIndex`] based on the [`BranchShape`].
-    ///
-    /// This means any given coordinate in `child_offset` can only be 0 or 1!
-    #[inline]
-    pub fn insert_child_at_offset(
-        &mut self,
-        parent_ptr: NodePtr,
-        child_offset: V,
-        child_value: T,
-    ) -> (NodePtr, Option<T>) {
-        self.insert_child(parent_ptr, S::linearize_child(child_offset), child_value)
-    }
-
-    /// May return the [`AllocPtr`] of the root for convenience.
-    #[inline]
-    pub fn fill_root(
-        &mut self,
-        coordinates: V,
-        mut filler: impl FnMut(AllocPtr, SlotState) -> FillCommand<T>,
-    ) -> FillCommand<AllocPtr> {
-        let root_level = self.root_level();
-        let Self {
-            allocators,
-            root_nodes,
-            ..
-        } = self;
-        let root_alloc = &mut allocators[root_level as usize];
-
-        match root_nodes.entry(coordinates) {
-            hash_map::Entry::Occupied(occupied_ptr) => {
-                let alloc_ptr = *occupied_ptr.get();
-                let command = filler(alloc_ptr, SlotState::Occupied);
-                command.map(|new_value| {
-                    let value = unsafe { root_alloc.get_value_unchecked_mut(alloc_ptr) };
-                    *value = new_value;
-                    alloc_ptr
-                })
-            }
-            hash_map::Entry::Vacant(vacant_ptr) => {
-                let value_entry = root_alloc.vacant_value_entry();
-                let alloc_ptr = value_entry.key() as AllocPtr;
-                let command = filler(alloc_ptr, SlotState::Vacant);
-                let mut take_new_value = None;
-                let ret = command.map(|new_value| {
-                    take_new_value = Some(new_value);
-                    alloc_ptr
-                });
-                if let Some(new_value) = take_new_value {
-                    value_entry.insert(new_value);
-                    vacant_ptr.insert(alloc_ptr);
-                    if root_level > 0 {
-                        // HACK
-                        root_alloc.insert_pointers();
-                    }
-                }
-                ret
-            }
-        }
-    }
-
-    /// Inserts `filler()` in the given child of `parent_ptr` where `filler` returns `Some` data.
-    ///
-    /// This does nothing if `parent_ptr.level() == 0`.
-    ///
-    /// If `filler` returns `None`, then the [`NodePtr`] passed in may become invalid if the node did not already exist.
-    /// This is necessary to allow callers to cache the pointers that they actually do fill.
-    ///
-    /// Old values are not preserved if they are overwritten.
-    #[inline]
-    pub fn fill_child(
-        &mut self,
-        parent_ptr: NodePtr,
-        child_index: ChildIndex,
-        filler: impl FnMut(NodePtr, SlotState) -> Option<T>,
-    ) {
-        if let Some([parent_alloc, child_alloc]) =
-            Self::parent_and_child_allocators_mut(&mut self.allocators, parent_ptr.level)
-        {
-            let child_level = parent_ptr.level - 1;
-            Self::fill_child_inner(
-                parent_alloc,
-                child_alloc,
-                parent_ptr.alloc_ptr,
-                child_level,
-                child_index,
-                filler,
-            )
-        }
-    }
-
-    /// Inserts `filler()` in every child "slot" of `parent_ptr` where `filler` returns `Some` data.
-    ///
-    /// This does nothing if `parent_ptr.level() == 0`.
-    ///
-    /// If `filler` returns `None`, then the [`NodePtr`] passed in may become invalid if the node did not already exist.
-    /// This is necessary to allow callers to cache the pointers that they actually do fill.
-    ///
-    /// Old values are not preserved if they are overwritten.
-    #[inline]
-    pub fn fill_children(
-        &mut self,
-        parent_ptr: NodePtr,
-        mut filler: impl FnMut(NodePtr, ChildIndex, SlotState) -> Option<T>,
-    ) {
-        if let Some([parent_alloc, child_alloc]) =
-            Self::parent_and_child_allocators_mut(&mut self.allocators, parent_ptr.level)
-        {
-            let child_level = parent_ptr.level - 1;
-            for child_index in 0..Self::CHILDREN {
-                Self::fill_child_inner(
-                    parent_alloc,
-                    child_alloc,
-                    parent_ptr.alloc_ptr,
-                    child_level,
-                    child_index,
-                    |child_ptr, state| filler(child_ptr, child_index, state),
-                )
-            }
-        }
-    }
-
-    /// Inserts the data from `filler()` in every descendant "slot" of `ancestor_ptr` where `filler` returns `Some`.
-    ///
-    /// Any node N is skipped if `predicate` returns false for any ancestor of N.
-    #[inline]
-    pub fn fill_descendants(
-        &mut self,
-        ancestor_ptr: NodePtr,
-        ancestor_coordinates: V,
-        min_level: Level,
-        mut filler: impl FnMut(NodePtr, V, SlotState) -> FillCommand<T>,
-    ) {
-        assert!(min_level < ancestor_ptr.level());
-        let mut stack = SmallVec::<[(NodePtr, V); 32]>::new();
-        stack.push((ancestor_ptr, ancestor_coordinates));
-        while let Some((parent_ptr, parent_coords)) = stack.pop() {
-            let has_grandchildren = parent_ptr.level > min_level + 1;
-            self.fill_children(parent_ptr, |child_ptr, child_index, node_state| {
-                let child_coords = parent_coords + S::delinearize_child(child_index);
-                let command = filler(child_ptr, child_coords, node_state);
-                if let FillCommand::Write(data, visit) = command {
-                    if let VisitCommand::Continue = visit {
-                        if has_grandchildren {
-                            stack.push((child_ptr, child_coords));
-                        }
-                    }
-                    Some(data)
-                } else {
-                    None
-                }
-            });
-        }
-    }
-
-    /// Call `filler` on all nodes from the root ancestor to `target_key`.
-    pub fn fill_path_to_node(
-        &mut self,
-        target_key: NodeKey<V>,
-        mut filler: impl FnMut(NodePtr, V, SlotState) -> FillCommand<T>,
-    ) {
-        // We need to start from the top to avoid allocating nodes that already exist.
-        let root_key = self.ancestor_root_key(target_key);
-        let root_fill_result = self.fill_root(root_key.coordinates, |root_ptr, state| {
-            filler(
-                NodePtr::new(root_key.level, root_ptr),
-                root_key.coordinates,
-                state,
-            )
-        });
-
-        if let FillCommand::Write(root_ptr, VisitCommand::Continue) = root_fill_result {
-            let mut parent_ptr = NodePtr::new(root_key.level, root_ptr);
-            let mut parent_coords = root_key.coordinates;
-            for child_level in (target_key.level..root_key.level).rev() {
-                // Get the child index of the ancestor at this level.
-                let level_diff = child_level - target_key.level;
-                let ancestor_coords = S::ancestor_key(target_key.coordinates, level_diff as u32);
-                let child_index =
-                    S::linearize_child(ancestor_coords - S::min_child_key(parent_coords));
-
-                let mut stop_early = false;
-                self.fill_child(parent_ptr, child_index, |child_ptr, state| {
-                    let command = filler(child_ptr, ancestor_coords, state);
-                    parent_ptr = child_ptr;
-                    match command {
-                        FillCommand::Write(data, visit) => {
-                            if let VisitCommand::SkipDescendants = visit {
-                                stop_early = true;
-                            }
-                            Some(data)
-                        }
-                        FillCommand::SkipDescendants => {
-                            stop_early = true;
-                            None
-                        }
-                    }
-                });
-                if stop_early {
-                    break;
-                }
-                parent_coords = ancestor_coords;
-            }
-        }
-    }
-
-    /// Looks up the root pointer for `coords` in the top-level hash map.
-    #[inline]
-    pub fn find_root(&self, coordinates: V) -> Option<NodePtr> {
-        self.root_nodes.get(&coordinates).map(|&ptr| NodePtr {
-            level: self.root_level(),
-            alloc_ptr: ptr,
-        })
-    }
-
-    /// Starting from the ancestor root, searches for the corresponding descendant node at `key`.
-    ///
-    /// A [`ChildRelation`] is returned because it contains some extra useful info that is conveniently accessible during the
-    /// search.
-    #[inline]
-    pub fn find_node(&self, key: NodeKey<V>) -> Option<ChildRelation<V>> {
-        if key.level == self.root_level() {
-            self.find_root(key.coordinates)
-                .map(|root_ptr| ChildRelation {
-                    child: root_ptr,
-                    parent: None,
-                })
-        } else {
-            let root_coords = self.ancestor_root_key(key).coordinates;
-            self.find_root(root_coords)
-                .and_then(|root_ptr| self.find_descendant(root_ptr, root_coords, key))
-        }
-    }
-
-    /// Starting from the node at `ancestor_ptr`, searches for the corresponding descendant node at `descendant_key`.
-    pub fn find_descendant(
-        &self,
-        ancestor_ptr: NodePtr,
-        ancestor_coordinates: V,
-        descendant_key: NodeKey<V>,
-    ) -> Option<ChildRelation<V>> {
-        assert!(ancestor_ptr.level > descendant_key.level);
-        let level_diff = ancestor_ptr.level - descendant_key.level;
-
-        self.child_pointers(ancestor_ptr).and_then(|children| {
-            let child_coords = if level_diff == 1 {
-                descendant_key.coordinates
-            } else {
-                S::ancestor_key(descendant_key.coordinates, level_diff as u32 - 1)
-            };
-            let min_sibling_coords = S::min_child_key(ancestor_coordinates);
-            let offset = child_coords - min_sibling_coords;
-            let child_index = S::linearize_child(offset);
-            let child_ptr = children.pointers[child_index as usize];
-
-            (child_ptr != EMPTY_ALLOC_PTR)
-                .then(|| child_ptr)
-                .and_then(|child_ptr| {
-                    let child_ptr = NodePtr {
-                        level: children.level,
-                        alloc_ptr: child_ptr,
-                    };
-                    if level_diff == 1 {
-                        // Ancestor is the parent.
-                        Some(ChildRelation {
-                            child: child_ptr,
-                            parent: Some(Parent {
-                                ptr: ancestor_ptr,
-                                coordinates: ancestor_coordinates,
-                                child_index,
-                            }),
-                        })
-                    } else {
-                        self.find_descendant(child_ptr, child_coords, descendant_key)
-                    }
-                })
-        })
-    }
-
-    /// Visits pointers for all non-empty children of the node at `parent_ptr`.
-    ///
-    /// If `parent_ptr` does not exist or does not have any children, nothing happens.
-    #[inline]
-    pub fn visit_children(
-        &self,
-        parent_ptr: NodePtr,
-        mut visitor: impl FnMut(NodePtr, ChildIndex),
-    ) {
-        if let Some(children) = self.child_pointers(parent_ptr) {
-            for (child_index, &child_ptr) in children.pointers.iter().enumerate() {
-                if child_ptr != EMPTY_ALLOC_PTR {
-                    visitor(
-                        NodePtr {
-                            level: children.level,
-                            alloc_ptr: child_ptr,
-                        },
-                        child_index as ChildIndex,
-                    );
-                }
-            }
-        }
-    }
-
-    /// Visits pointers and coordinates for all non-empty children of the node at `parent_ptr` with coordinates `parent_coords`.
-    ///
-    /// If `parent_ptr` does not exist or does not have any children, nothing happens.
-    #[inline]
-    pub fn visit_children_with_coordinates(
-        &self,
-        parent_ptr: NodePtr,
-        parent_coordinates: V,
-        mut visitor: impl FnMut(NodePtr, V),
-    ) {
-        self.visit_children(parent_ptr, |child_ptr, child_index| {
-            let child_offset = S::delinearize_child(child_index as ChildIndex);
-            let child_coords = S::min_child_key(parent_coordinates) + child_offset;
-            visitor(child_ptr, child_coords)
-        })
-    }
-
-    /// Visit `ancestor_ptr` and all descendants in depth-first order.
-    ///
-    /// If `visitor` returns `false`, descendants of that node will not be visited.
-    #[inline]
-    pub fn visit_tree_depth_first(
-        &self,
-        ancestor_ptr: NodePtr,
-        ancestor_coordinates: V,
-        min_level: Level,
-        mut visitor: impl FnMut(NodePtr, V) -> VisitCommand,
-    ) {
-        let mut stack = SmallVec::<[(NodePtr, V); 32]>::new();
-        stack.push((ancestor_ptr, ancestor_coordinates));
-        while let Some((parent_ptr, parent_coords)) = stack.pop() {
-            let command = visitor(parent_ptr, parent_coords);
-            if let VisitCommand::Continue = command {
-                if parent_ptr.level > min_level {
-                    self.visit_children_with_coordinates(
-                        parent_ptr,
-                        parent_coords,
-                        |child_ptr, child_coords| {
-                            stack.push((child_ptr, child_coords));
-                        },
-                    );
-                }
-            }
-        }
-    }
-
-    /// Visit `ancestor_ptr` and all descendants in breadth-first order.
-    ///
-    /// If `visitor` returns `false`, descendants of that node will not be visited.
-    #[inline]
-    pub fn visit_tree_breadth_first(
-        &self,
-        ancestor_ptr: NodePtr,
-        ancestor_coordinates: V,
-        min_level: Level,
-        mut visitor: impl FnMut(NodePtr, V) -> VisitCommand,
-    ) {
-        let mut queue = VecDeque::new();
-        queue.push_back((ancestor_ptr, ancestor_coordinates));
-        while let Some((parent_ptr, parent_coords)) = queue.pop_front() {
-            let command = visitor(parent_ptr, parent_coords);
-            if command == VisitCommand::Continue {
-                if parent_ptr.level > min_level {
-                    self.visit_children_with_coordinates(
-                        parent_ptr,
-                        parent_coords,
-                        |child_ptr, child_coords| {
-                            queue.push_back((child_ptr, child_coords));
-                        },
-                    );
-                }
-            }
-        }
-    }
-
-    /// Returns an array of pointers to the children of `parent_ptr`.
-    ///
-    /// Returns `None` if `parent_ptr` is at level 0.
-    #[inline]
-    pub fn child_pointers(&self, parent_ptr: NodePtr) -> Option<ChildPointers<'_, CHILDREN>> {
-        self.allocator(parent_ptr.level)
-            .get_children(parent_ptr.alloc_ptr)
-            .map(|children| ChildPointers {
-                level: parent_ptr.level - 1,
-                pointers: children,
-            })
-    }
-
-    /// Drops the child node of `relation` and all descendants.
-    #[inline]
-    pub fn drop_tree(&mut self, relation: &ChildRelation<V>) {
-        self.unlink_child(relation);
-
-        // Drop node and all descendants.
-        let mut to_drop = SmallVec::<[NodePtr; 32]>::new();
-        to_drop.push(relation.child);
-        while let Some(ptr) = to_drop.pop() {
-            let (_value, children) = self.allocator_mut(ptr.level).remove(ptr.alloc_ptr);
-            if let Some(children) = children {
-                let child_level = ptr.level - 1;
-                for child_ptr in children.into_iter() {
-                    if child_ptr != EMPTY_ALLOC_PTR {
-                        to_drop.push(NodePtr {
-                            level: child_level,
-                            alloc_ptr: child_ptr,
-                        });
-                    }
-                }
-            }
-        }
-    }
-
-    /// Moves the child node of `relation` (with `coordinates`) and all descendants into `consumer`.
-    #[inline]
-    pub fn remove_tree(
-        &mut self,
-        relation: &ChildRelation<V>,
-        coordinates: V,
-        mut consumer: impl FnMut(NodeKey<V>, T),
-    ) {
-        self.unlink_child(relation);
-
-        let mut to_remove = SmallVec::<[(NodePtr, V); 32]>::new();
-        to_remove.push((relation.child, coordinates));
-        while let Some((ptr, coordinates)) = to_remove.pop() {
-            let (value, children) = self.allocator_mut(ptr.level).remove(ptr.alloc_ptr);
-            if let Some(value) = value {
-                let node_key = NodeKey {
-                    level: ptr.level,
-                    coordinates,
-                };
-                consumer(node_key, value);
-                if let Some(children) = children {
-                    let child_level = ptr.level - 1;
-                    let min_child = S::min_child_key(coordinates);
-                    for (child_index, child_ptr) in children.into_iter().enumerate() {
-                        if child_ptr != EMPTY_ALLOC_PTR {
-                            let child_coords =
-                                min_child + S::delinearize_child(child_index as ChildIndex);
-                            to_remove.push((
-                                NodePtr {
-                                    level: child_level,
-                                    alloc_ptr: child_ptr,
-                                },
-                                child_coords,
-                            ));
-                        }
-                    }
-                }
-            }
-        }
-    }
-
-    fn fill_child_inner(
-        parent_alloc: &mut NodeAllocator<T, CHILDREN>,
-        child_alloc: &mut NodeAllocator<T, CHILDREN>,
-        parent_ptr: AllocPtr,
-        child_level: Level,
-        child_index: ChildIndex,
-        mut filler: impl FnMut(NodePtr, SlotState) -> Option<T>,
-    ) {
-        let children = parent_alloc.get_children_mut_or_panic(parent_ptr);
-        let child_ptr = &mut children[child_index as usize];
-        if *child_ptr == EMPTY_ALLOC_PTR {
-            // We need to create a new value entry, which may or may not get filled.
-            let child_value_entry = child_alloc.vacant_value_entry();
-            let child_node_ptr = NodePtr::new(child_level, child_value_entry.key() as AllocPtr);
-            if let Some(new_value) = filler(child_node_ptr, SlotState::Vacant) {
-                *child_ptr = child_node_ptr.alloc_ptr;
-                child_value_entry.insert(new_value);
-                if child_level > 0 {
-                    // HACK: Sadly it's not easy to ask for two vacant entries from the allocator at once. So if this is a
-                    // branch, we sneakily insert its pointers here to maintain the invariant that all branches have child
-                    // pointers.
-                    child_alloc.insert_pointers();
-                }
-            } else {
-                // The child_value_entry is dropped here and the AllocPtr becomes invalid.
-            }
-        } else {
-            // We already have a value for this child, so we can just overwrite it.
-            let child_node_ptr = NodePtr::new(child_level, *child_ptr);
-            if let Some(new_value) = filler(child_node_ptr, SlotState::Occupied) {
-                let current_value = unsafe { child_alloc.get_value_unchecked_mut(*child_ptr) };
-                *current_value = new_value;
-            }
-        }
-    }
-
-    fn unlink_child(&mut self, relation: &ChildRelation<V>) {
-        if let Some(parent) = relation.parent.as_ref() {
-            if parent.ptr.level == self.root_level() {
-                self.root_nodes.remove(&parent.coordinates);
-            }
-            self.allocator_mut(parent.ptr.level)
-                .unlink_child(parent.ptr.alloc_ptr, parent.child_index);
-        }
-    }
-
-    fn parent_and_child_allocators_mut(
-        allocators: &mut [NodeAllocator<T, CHILDREN>],
-        parent_level: Level,
-    ) -> Option<[&mut NodeAllocator<T, CHILDREN>; 2]> {
-        if parent_level == 0 {
-            return None;
-        }
-
-        let (left, right) = allocators.split_at_mut(parent_level as usize);
-        let child_alloc = left.last_mut().unwrap();
-        let parent_alloc = right.first_mut().unwrap();
-
-        Some([parent_alloc, child_alloc])
-    }
-
-    fn allocator(&self, level: Level) -> &NodeAllocator<T, CHILDREN> {
-        &self.allocators[level as usize]
-    }
-
-    fn allocator_mut(&mut self, level: Level) -> &mut NodeAllocator<T, CHILDREN> {
-        &mut self.allocators[level as usize]
-    }
-}
-
-#[derive(Clone, Copy, Debug, Eq, PartialEq)]
-pub enum VisitCommand {
-    Continue,
-    SkipDescendants,
-}
-
-/// It's possible to write a node and then stop iteration using `Write(data, VisitCommand::SkipDescendants)`, but it's not
-/// possible to have nodes without data, so failing to write implies skipping descendants.
-pub enum FillCommand<T> {
-    Write(T, VisitCommand),
-    SkipDescendants,
-}
-
-impl<T> FillCommand<T> {
-    pub fn map<S>(self, f: impl FnOnce(T) -> S) -> FillCommand<S> {
-        match self {
-            Self::Write(t, visit) => FillCommand::Write(f(t), visit),
-            Self::SkipDescendants => FillCommand::SkipDescendants,
-        }
-    }
-}
-
-#[derive(Clone, Copy, Debug, Eq, PartialEq)]
-pub enum SlotState {
-    Occupied,
-    Vacant,
-}
-
-// ████████╗███████╗███████╗████████╗
-// ╚══██╔══╝██╔════╝██╔════╝╚══██╔══╝
-//    ██║   █████╗  ███████╗   ██║
-//    ██║   ██╔══╝  ╚════██║   ██║
-//    ██║   ███████╗███████║   ██║
-//    ╚═╝   ╚══════╝╚══════╝   ╚═╝
-
-#[cfg(test)]
-mod test {
-    use super::*;
-
-    use crate::glam::IVec3;
-    use crate::OctreeI32;
-
-    #[test]
-    fn insert_root() {
-        let mut tree = OctreeI32::new(3);
-
-        let key = IVec3::ZERO;
-
-        assert_eq!(tree.find_root(key), None);
-
-        let (ptr, old_value) = tree.insert_root(key, "val1");
-        assert_eq!(old_value, None);
-        assert!(tree.contains_node(ptr));
-        assert_eq!(tree.get_value(ptr), Some(&"val1"));
-        assert_eq!(tree.find_root(key), Some(ptr));
-
-        let (ptr, old_value) = tree.insert_root(key, "val2");
-        assert_eq!(old_value, Some("val1"));
-        assert!(tree.contains_node(ptr));
-        assert_eq!(tree.get_value(ptr), Some(&"val2"));
-    }
-
-    #[test]
-    fn get_or_create_root() {
-        let mut tree = OctreeI32::new(3);
-
-        let ptr = tree.get_or_create_root(IVec3::ZERO, || ());
-        assert_eq!(ptr, tree.get_or_create_root(IVec3::ZERO, || ()));
-
-        let (ptr, _old_value) = tree.insert_root(IVec3::ONE, ());
-        assert_eq!(ptr, tree.get_or_create_root(IVec3::ONE, || ()));
-    }
-
-    #[test]
-    fn insert_child_of_root() {
-        let mut tree = OctreeI32::new(3);
-
-        let root_key = IVec3::ZERO;
-        let (root_ptr, _) = tree.insert_root(root_key, "val1");
-        let (child_ptr, old_val) = tree.insert_child(root_ptr, 0, "val2");
-        assert_eq!(old_val, None);
-        assert!(tree.contains_node(child_ptr));
-        assert_eq!(tree.get_value(child_ptr), Some(&"val2"));
-    }
-
-    #[test]
-    fn find_descendant_none() {
-        let mut tree = OctreeI32::new(3);
-
-        let root_coords = IVec3::ZERO;
-        let (root_ptr, _) = tree.insert_root(root_coords, ());
-
-        let descendant_key = NodeKey {
-            level: 1,
-            coordinates: IVec3::ZERO,
-        };
-        let found = tree.find_descendant(root_ptr, root_coords, descendant_key);
-        assert_eq!(found, None);
-        let found = tree.find_node(descendant_key);
-        assert_eq!(found, None);
-    }
-
-    #[test]
-    fn find_descendant_child() {
-        let mut tree = OctreeI32::new(3);
-
-        let root_coords = IVec3::ZERO;
-        let (root_ptr, _) = tree.insert_root(root_coords, ());
-
-        let child_key = NodeKey {
-            level: 1,
-            coordinates: IVec3::new(1, 1, 1),
-        };
-        let (child_ptr, _) = tree.insert_child_at_offset(root_ptr, child_key.coordinates, ());
-
-        let expected_find = Some(ChildRelation {
-            child: child_ptr,
-            parent: Some(Parent {
-                ptr: root_ptr,
-                coordinates: IVec3::ZERO,
-                child_index: 7,
-            }),
-        });
-        let found = tree.find_descendant(root_ptr, root_coords, child_key);
-        assert_eq!(found, expected_find);
-        let found = tree.find_node(child_key);
-        assert_eq!(found, expected_find);
-    }
-
-    #[test]
-    fn find_descendant_grandchild() {
-        let mut tree = OctreeI32::new(3);
-
-        let root_coords = IVec3::ZERO;
-        let (root_ptr, _) = tree.insert_root(root_coords, ());
-
-        let grandchild_key = NodeKey {
-            level: 0,
-            coordinates: IVec3::new(3, 3, 3),
-        };
-        let (child_ptr, _) = tree.insert_child_at_offset(root_ptr, IVec3::new(1, 1, 1), ());
-        let (grandchild_ptr, _) = tree.insert_child_at_offset(child_ptr, IVec3::new(1, 1, 1), ());
-
-        let expected_find = Some(ChildRelation {
-            child: grandchild_ptr,
-            parent: Some(Parent {
-                ptr: child_ptr,
-                coordinates: IVec3::new(1, 1, 1),
-                child_index: 7,
-            }),
-        });
-        let found = tree.find_descendant(root_ptr, root_coords, grandchild_key);
-        assert_eq!(found, expected_find);
-        let found = tree.find_node(grandchild_key);
-        assert_eq!(found, expected_find);
-    }
-
-    #[test]
-    fn visit_children_of_root() {
-        let mut tree = OctreeI32::new(3);
-
-        let root_coords = IVec3::new(1, 1, 1);
-        let (root_ptr, _) = tree.insert_root(root_coords, ());
-        let (child1_ptr, _) = tree.insert_child_at_offset(root_ptr, IVec3::new(0, 0, 0), ());
-        let (child2_ptr, _) = tree.insert_child_at_offset(root_ptr, IVec3::new(1, 1, 1), ());
-
-        let mut visited = Vec::new();
-        tree.visit_children_with_coordinates(root_ptr, root_coords, |child_ptr, child_coords| {
-            visited.push((child_coords, child_ptr));
-        });
-
-        assert_eq!(
-            visited.as_slice(),
-            &[
-                (IVec3::new(2, 2, 2), child1_ptr),
-                (IVec3::new(3, 3, 3), child2_ptr)
-            ]
-        );
-    }
-
-    #[test]
-    fn visit_tree_of_root() {
-        let mut tree = OctreeI32::new(3);
-
-        let root_coords = IVec3::new(1, 1, 1);
-        let (root_ptr, _) = tree.insert_root(root_coords, ());
-        let (child1_ptr, _) = tree.insert_child_at_offset(root_ptr, IVec3::new(0, 0, 0), ());
-        let (child2_ptr, _) = tree.insert_child_at_offset(root_ptr, IVec3::new(1, 1, 1), ());
-        let (grandchild1_ptr, _) = tree.insert_child_at_offset(child1_ptr, IVec3::new(1, 1, 1), ());
-        let (grandchild2_ptr, _) = tree.insert_child_at_offset(child2_ptr, IVec3::new(0, 0, 0), ());
-
-        let mut visited = Vec::new();
-        tree.visit_tree_depth_first(root_ptr, root_coords, 0, |child_ptr, child_coords| {
-            visited.push((child_coords, child_ptr));
-            VisitCommand::Continue
-        });
-        assert_eq!(
-            visited.as_slice(),
-            &[
-                (IVec3::new(1, 1, 1), root_ptr),
-                (IVec3::new(3, 3, 3), child2_ptr),
-                (IVec3::new(6, 6, 6), grandchild2_ptr),
-                (IVec3::new(2, 2, 2), child1_ptr),
-                (IVec3::new(5, 5, 5), grandchild1_ptr),
-            ]
-        );
-
-        let mut visited = Vec::new();
-        tree.visit_tree_breadth_first(root_ptr, root_coords, 0, |child_ptr, child_coords| {
-            visited.push((child_coords, child_ptr));
-            VisitCommand::Continue
-        });
-        assert_eq!(
-            visited.as_slice(),
-            &[
-                (IVec3::new(1, 1, 1), root_ptr),
-                (IVec3::new(2, 2, 2), child1_ptr),
-                (IVec3::new(3, 3, 3), child2_ptr),
-                (IVec3::new(5, 5, 5), grandchild1_ptr),
-                (IVec3::new(6, 6, 6), grandchild2_ptr),
-            ]
-        );
-    }
-
-    #[test]
-    fn drop_tree() {
-        let mut tree = OctreeI32::new(3);
-
-        let root_coords = IVec3::new(1, 1, 1);
-        let (root_ptr, _) = tree.insert_root(root_coords, ());
-        let (child1_ptr, _) = tree.insert_child_at_offset(root_ptr, IVec3::new(0, 0, 0), ());
-        let (child2_ptr, _) = tree.insert_child_at_offset(root_ptr, IVec3::new(1, 1, 1), ());
-        let (grandchild1_ptr, _) = tree.insert_child_at_offset(child1_ptr, IVec3::new(1, 1, 1), ());
-        let (grandchild2_ptr, _) = tree.insert_child_at_offset(child2_ptr, IVec3::new(0, 0, 0), ());
-
-        let child1_relation = tree
-            .find_node(NodeKey {
-                level: 1,
-                coordinates: IVec3::new(2, 2, 2),
-            })
-            .unwrap();
-        tree.drop_tree(&child1_relation);
-
-        assert!(!tree.contains_node(child1_ptr));
-        assert!(!tree.contains_node(grandchild1_ptr));
-
-        let mut visited = Vec::new();
-        tree.visit_tree_breadth_first(root_ptr, root_coords, 0, |ptr, coords| {
-            visited.push((ptr, coords));
-            VisitCommand::Continue
-        });
-
-        assert_eq!(
-            visited.as_slice(),
-            &[
-                (root_ptr, root_coords),
-                (child2_ptr, IVec3::new(3, 3, 3)),
-                (grandchild2_ptr, IVec3::new(6, 6, 6))
-            ]
-        );
-    }
-
-    #[test]
-    fn remove_tree() {
-        let mut tree = OctreeI32::new(3);
-
-        let root_coords = IVec3::new(1, 1, 1);
-        let (root_ptr, _) = tree.insert_root(root_coords, ());
-        let (child1_ptr, _) = tree.insert_child_at_offset(root_ptr, IVec3::new(0, 0, 0), ());
-        let (child2_ptr, _) = tree.insert_child_at_offset(root_ptr, IVec3::new(1, 1, 1), ());
-        let (grandchild1_ptr, _) = tree.insert_child_at_offset(child1_ptr, IVec3::new(1, 1, 1), ());
-        let (grandchild2_ptr, _) = tree.insert_child_at_offset(child2_ptr, IVec3::new(0, 0, 0), ());
-
-        let child1_relation = tree
-            .find_node(NodeKey {
-                level: 1,
-                coordinates: IVec3::new(2, 2, 2),
-            })
-            .unwrap();
-        let mut removed = Vec::new();
-        let child1_coords = IVec3::new(2, 2, 2);
-        tree.remove_tree(&child1_relation, child1_coords, |key, value| {
-            removed.push((key, value))
-        });
-
-        assert_eq!(
-            removed.as_slice(),
-            &[
-                (
-                    NodeKey {
-                        level: 1,
-                        coordinates: IVec3::new(2, 2, 2)
-                    },
-                    ()
-                ),
-                (
-                    NodeKey {
-                        level: 0,
-                        coordinates: IVec3::new(5, 5, 5)
-                    },
-                    ()
-                ),
-            ]
-        );
-
-        assert!(!tree.contains_node(child1_ptr));
-        assert!(!tree.contains_node(grandchild1_ptr));
-
-        let mut visited = Vec::new();
-        tree.visit_tree_breadth_first(root_ptr, root_coords, 0, |ptr, coords| {
-            visited.push((ptr, coords));
-            VisitCommand::Continue
-        });
-
-        assert_eq!(
-            visited.as_slice(),
-            &[
-                (root_ptr, root_coords),
-                (child2_ptr, IVec3::new(3, 3, 3)),
-                (grandchild2_ptr, IVec3::new(6, 6, 6))
-            ]
-        );
-    }
-
-    #[test]
-    fn fill_some_children() {
-        let mut tree = OctreeI32::new(3);
-
-        let root_coords = IVec3::new(1, 1, 1);
-        let (root_ptr, _) = tree.insert_root(root_coords, ());
-        tree.fill_children(root_ptr, |_child_ptr, child_index, _state| {
-            (child_index % 2 == 0).then(|| ())
-        });
-
-        let mut visited_indices = Vec::new();
-        tree.visit_children(root_ptr, |_child_ptr, child_index| {
-            visited_indices.push(child_index);
-        });
-        assert_eq!(visited_indices.as_slice(), &[0, 2, 4, 6]);
-
-        tree.fill_children(root_ptr, |_child_ptr, child_index, state| {
-            if child_index % 2 == 0 {
-                assert_eq!(state, SlotState::Occupied);
-                None
-            } else {
-                assert_eq!(state, SlotState::Vacant);
-                Some(())
-            }
-        });
-
-        let mut visited_indices = Vec::new();
-        tree.visit_children(root_ptr, |_child_ptr, child_index| {
-            visited_indices.push(child_index);
-        });
-        assert_eq!(visited_indices.as_slice(), &[0, 1, 2, 3, 4, 5, 6, 7]);
-    }
-
-    #[test]
-    fn fill_some_descendants() {
-        let mut tree = OctreeI32::new(3);
-
-        let root_coords = IVec3::new(1, 1, 1);
-        let (root_ptr, _) = tree.insert_root(root_coords, ());
-        tree.fill_descendants(
-            root_ptr,
-            root_coords,
-            0,
-            |_child_ptr, _child_coords, _state| FillCommand::Write((), VisitCommand::Continue),
-        );
-
-        let mut visited_lvl0 = SmallKeyHashMap::new();
-        tree.visit_tree_depth_first(root_ptr, root_coords, 0, |child_ptr, child_coords| {
-            if child_ptr.level() == 0 && child_coords % 2 == IVec3::ZERO {
-                visited_lvl0.insert(child_coords, child_ptr);
-            }
-            VisitCommand::Continue
-        });
-
-        let mut expected_lvl0 = SmallKeyHashMap::new();
-        for z in 4..8 {
-            for y in 4..8 {
-                for x in 4..8 {
-                    let p = IVec3::new(x, y, z);
-                    if p % 2 == IVec3::ZERO {
-                        let relation = tree
-                            .find_node(NodeKey {
-                                level: 0,
-                                coordinates: p,
-                            })
-                            .unwrap();
-                        expected_lvl0.insert(p, relation.child);
-                    }
-                }
-            }
-        }
-        assert_eq!(visited_lvl0, expected_lvl0);
-    }
-
-    #[test]
-    fn fill_root() {
-        let mut tree = OctreeI32::new(5);
-
-        let root_coords = IVec3::new(1, 1, 1);
-        let mut root_ptr = None;
-        tree.fill_root(IVec3::new(1, 1, 1), |ptr, state| {
-            root_ptr = Some(ptr);
-            assert_eq!(state, SlotState::Vacant);
-            FillCommand::Write((), VisitCommand::Continue)
-        });
-        assert!(tree.contains_root(root_coords));
-        assert_eq!(
-            tree.find_root(root_coords).unwrap().alloc_ptr,
-            root_ptr.unwrap()
-        );
-    }
-
-    #[test]
-    fn fill_path_to_node() {
-        let mut tree = OctreeI32::new(5);
-
-        let target_key = NodeKey::new(1, IVec3::new(1, 1, 1));
-        let mut path = Vec::new();
-        tree.fill_path_to_node(target_key, |ptr, coords, state| {
-            assert_eq!(state, SlotState::Vacant);
-            path.push((ptr, coords));
-            FillCommand::Write((), VisitCommand::Continue)
-        });
-
-        assert_eq!(path.len(), 4);
-
-        for (ptr, coords) in path.into_iter() {
-            let key = NodeKey::new(ptr.level(), coords);
-            assert!(tree.contains_node(ptr));
-            let relation = tree.find_node(key).unwrap();
-            assert_eq!(relation.child, ptr);
-        }
-    }
-}
+use crate::allocator::{AllocPtr, NodeAllocator, EMPTY_ALLOC_PTR};
+use crate::{BranchShape, ChildIndex, Level, SmallKeyHashMap, VectorKey};
+
+use smallvec::SmallVec;
+use std::collections::{hash_map, VecDeque};
+use std::marker::PhantomData;
+use std::mem;
+
+/// Uniquely identifies a node slot in the [`Tree`].
+#[derive(Clone, Copy, Debug, Eq, PartialEq)]
+pub struct NodeKey<V> {
+    pub level: Level,
+    pub coordinates: V,
+}
+
+impl<V> NodeKey<V> {
+    #[inline]
+    pub fn new(level: Level, coordinates: V) -> Self {
+        Self { level, coordinates }
+    }
+}
+
+/// Uniquely and stably identifies an occupied node in the [`Tree`] (until the node is removed).
+#[derive(Clone, Copy, Debug, Eq, PartialEq)]
+pub struct NodePtr {
+    pub(crate) level: Level,
+    pub(crate) alloc_ptr: AllocPtr,
+}
+
+impl NodePtr {
+    pub const NULL: Self = NodePtr {
+        level: 0,
+        alloc_ptr: EMPTY_ALLOC_PTR,
+    };
+
+    pub fn new(level: Level, alloc_ptr: AllocPtr) -> Self {
+        Self { level, alloc_ptr }
+    }
+
+    #[inline]
+    pub fn level(&self) -> Level {
+        self.level
+    }
+
+    /// Null pointers can only be gotten by manually calling `Tree::child_pointers`.
+    #[inline]
+    pub fn is_null(&self) -> bool {
+        self.alloc_ptr == EMPTY_ALLOC_PTR
+    }
+}
+
+/// Info about a node's parent.
+#[derive(Clone, Debug, Eq, PartialEq)]
+pub struct Parent<V> {
+    pub ptr: NodePtr,
+    pub coordinates: V,
+    pub child_index: ChildIndex,
+}
+
+/// A child [`NodePtr`] and its [`Parent`].
+#[derive(Clone, Debug, Eq, PartialEq)]
+pub struct ChildRelation<V> {
+    pub child: NodePtr,
+    pub parent: Option<Parent<V>>,
+}
+
+/// All children pointers for some branch node. Some may be empty.
+#[derive(Clone, Debug, Eq, PartialEq)]
+pub struct ChildPointers<'a, const CHILDREN: usize> {
+    level: Level,
+    pointers: &'a [AllocPtr; CHILDREN],
+}
+
+impl<'a, const CHILDREN: usize> ChildPointers<'a, CHILDREN> {
+    /// Returns the child pointer at the given `child` linear index.
+    #[inline]
+    pub fn get_child(&self, child: ChildIndex) -> Option<NodePtr> {
+        let alloc_ptr = self.pointers[child as usize];
+        (alloc_ptr != EMPTY_ALLOC_PTR).then(|| NodePtr::new(self.level, alloc_ptr))
+    }
+
+    #[inline]
+    pub fn level(&self) -> Level {
+        self.level
+    }
+}
+
+/// A generic "grid tree" which can be either a quadtree or an octree depending on the type parameters.
+#[derive(Clone, Debug)]
+pub struct Tree<V, S, T, const CHILDREN: usize> {
+    /// 2x2 square in 2D or 2x2x2 cube in 3D.
+    branch_shape: PhantomData<S>,
+    /// Every node at the highest LOD is a root.
+    root_nodes: SmallKeyHashMap<V, AllocPtr>,
+    /// An allocator for each level.
+    allocators: Vec<NodeAllocator<T, CHILDREN>>,
+}
+
+impl<V, S, T, const CHILDREN: usize> Tree<V, S, T, CHILDREN>
+where
+    V: VectorKey,
+    S: BranchShape<V>,
+{
+    /// The maximum number of children a branch node can have. 4 for a quadtree and 8 for an octree.
+    pub const CHILDREN: ChildIndex = CHILDREN as ChildIndex;
+
+    /// This constructor is only necessary if you need to use a custom shape `S` or vector `V`. Otherwise use the constructor
+    /// for [`OctreeI32`](crate::OctreeI32) or [`QuadtreeI32`](crate::QuadtreeI32).
+    ///
+    /// # Safety
+    ///
+    /// You must guarantee that `S` correctly linearizes `V` vectors so that they don't go out of array bounds in a block.
+    /// Refer to [`QuadtreeShapeI32`](crate::QuadtreeShapeI32) and [`OctreeShapeI32`](crate::OctreeShapeI32) for examples.
+    pub unsafe fn new_generic(height: Level) -> Self {
+        assert!(height > 1);
+        Self {
+            branch_shape: PhantomData,
+            root_nodes: Default::default(),
+            allocators: (0..height).map(|_| NodeAllocator::default()).collect(),
+        }
+    }
+
+    /// The number of [`Level`]s in this tree.
+    #[inline]
+    pub fn height(&self) -> Level {
+        self.allocators.len() as Level
+    }
+
+    /// The [`Level`] where root nodes live.
+    #[inline]
+    pub fn root_level(&self) -> Level {
+        self.height() - 1
+    }
+
+    /// Returns the unique root that is an ancestor of `descendant_key`.
+    #[inline]
+    pub fn ancestor_root_key(&self, descendant_key: NodeKey<V>) -> NodeKey<V> {
+        assert!(descendant_key.level <= self.root_level());
+        let levels_up = self.root_level() - descendant_key.level;
+        let coordinates = S::ancestor_key(descendant_key.coordinates, levels_up as u32);
+        NodeKey {
+            level: self.root_level(),
+            coordinates,
+        }
+    }
+
+    /// Iterate over all root nodes.
+    pub fn iter_roots(&self) -> impl Iterator<Item = (NodePtr, V)> + '_ {
+        let root_level = self.root_level();
+        self.root_nodes
+            .iter()
+            .map(move |(&coordinates, &ptr)| (NodePtr::new(root_level, ptr), coordinates))
+    }
+
+    /// Returns true iff this tree contains a node for `ptr`.
+    #[inline]
+    pub fn contains_node(&self, ptr: NodePtr) -> bool {
+        self.allocator(ptr.level).contains_node(ptr.alloc_ptr)
+    }
+
+    /// Returns true iff this tree contains a root node at `coords`.
+    #[inline]
+    pub fn contains_root(&self, coordinates: V) -> bool {
+        self.root_nodes.contains_key(&coordinates)
+    }
+
+    #[inline]
+    pub fn get_value(&self, ptr: NodePtr) -> Option<&T> {
+        self.allocator(ptr.level).get_value(ptr.alloc_ptr)
+    }
+
+    #[inline]
+    pub fn get_value_mut(&mut self, ptr: NodePtr) -> Option<&mut T> {
+        self.allocator_mut(ptr.level).get_value_mut(ptr.alloc_ptr)
+    }
+
+    /// # Safety
+    ///
+    /// The node for `ptr` must exist.
+    #[inline]
+    pub unsafe fn get_value_unchecked(&self, ptr: NodePtr) -> &T {
+        self.allocator(ptr.level).get_value_unchecked(ptr.alloc_ptr)
+    }
+
+    /// # Safety
+    ///
+    /// The node for `ptr` must exist.
+    #[inline]
+    pub unsafe fn get_value_unchecked_mut(&mut self, ptr: NodePtr) -> &mut T {
+        self.allocator_mut(ptr.level)
+            .get_value_unchecked_mut(ptr.alloc_ptr)
+    }
+
+    /// Inserts `value` at the root node at `coords`. Returns the old value.
+    #[inline]
+    pub fn insert_root(&mut self, coordinates: V, new_value: T) -> (NodePtr, Option<T>) {
+        let level = self.root_level();
+        let Self {
+            root_nodes,
+            allocators,
+            ..
+        } = self;
+        let mut old_value = None;
+        let alloc = &mut allocators[level as usize];
+        let root_ptr = match root_nodes.entry(coordinates) {
+            hash_map::Entry::Occupied(occupied) => {
+                let root_ptr = *occupied.get();
+                let current_value = unsafe { alloc.get_value_unchecked_mut(root_ptr) };
+                old_value = Some(mem::replace(current_value, new_value));
+                root_ptr
+            }
+            hash_map::Entry::Vacant(vacant) => {
+                let (root_ptr, _children) = alloc.insert_branch(new_value);
+                vacant.insert(root_ptr);
+                root_ptr
+            }
+        };
+        (NodePtr::new(level, root_ptr), old_value)
+    }
+
+    /// Gets the root pointer or calls `filler` to insert a value first.
+    #[inline]
+    pub fn get_or_create_root(&mut self, coordinates: V, mut filler: impl FnMut() -> T) -> NodePtr {
+        let level = self.root_level();
+        let Self {
+            root_nodes,
+            allocators,
+            ..
+        } = self;
+        let alloc = &mut allocators[level as usize];
+        let root_ptr = *root_nodes.entry(coordinates).or_insert_with(|| {
+            let (root_ptr, _children) = alloc.insert_branch(filler());
+            root_ptr
+        });
+        NodePtr::new(level, root_ptr)
+    }
+
+    /// Inserts a child node of `parent_ptr` storing `child_value`. Returns the old child value if one exists.
+    #[inline]
+    pub fn insert_child(
+        &mut self,
+        parent_ptr: NodePtr,
+        child_index: ChildIndex,
+        child_value: T,
+    ) -> (NodePtr, Option<T>) {
+        assert!(parent_ptr.level > 0);
+
+        let [parent_alloc, child_alloc] =
+            Self::parent_and_child_allocators_mut(&mut self.allocators, parent_ptr.level)
+                .unwrap_or_else(|| {
+                    panic!("Tried inserting child of invalid parent: {:?}", parent_ptr)
+                });
+        let child_level = parent_ptr.level - 1;
+
+        let mut old_value = None;
+        let children = parent_alloc.get_children_mut_or_panic(parent_ptr.alloc_ptr);
+        let child_ptr = &mut children[child_index as usize];
+        if *child_ptr == EMPTY_ALLOC_PTR {
+            if child_level > 0 {
+                let (new_child_ptr, _) = child_alloc.insert_branch(child_value);
+                *child_ptr = new_child_ptr;
+            } else {
+                *child_ptr = child_alloc.insert_leaf(child_value);
+            }
+        } else {
+            let current_value = unsafe { child_alloc.get_value_unchecked_mut(*child_ptr) };
+            old_value = Some(mem::replace(current_value, child_value));
+        }
+        (NodePtr::new(child_level, *child_ptr), old_value)
+    }
+
+    /// Same as `insert_child` but `child_offset` is linearized into a [`ChildIndex`] based on the [`BranchShape`].
+    ///
+    /// This means any given coordinate in `child_offset` can only be 0 or 1!
+    #[inline]
+    pub fn insert_child_at_offset(
+        &mut self,
+        parent_ptr: NodePtr,
+        child_offset: V,
+        child_value: T,
+    ) -> (NodePtr, Option<T>) {
+        self.insert_child(parent_ptr, S::linearize_child(child_offset), child_value)
+    }
+
+    /// May return the [`AllocPtr`] of the root for convenience.
+    #[inline]
+    pub fn fill_root(
+        &mut self,
+        coordinates: V,
+        mut filler: impl FnMut(AllocPtr, SlotState) -> FillCommand<T>,
+    ) -> FillCommand<AllocPtr> {
+        let root_level = self.root_level();
+        let Self {
+            allocators,
+            root_nodes,
+            ..
+        } = self;
+        let root_alloc = &mut allocators[root_level as usize];
+
+        match root_nodes.entry(coordinates) {
+            hash_map::Entry::Occupied(occupied_ptr) => {
+                let alloc_ptr = *occupied_ptr.get();
+                let command = filler(alloc_ptr, SlotState::Occupied);
+                command.map(|new_value| {
+                    let value = unsafe { root_alloc.get_value_unchecked_mut(alloc_ptr) };
+                    *value = new_value;
+                    alloc_ptr
+                })
+            }
+            hash_map::Entry::Vacant(vacant_ptr) => {
+                let value_entry = root_alloc.vacant_value_entry();
+                let alloc_ptr = value_entry.key() as AllocPtr;
+                let command = filler(alloc_ptr, SlotState::Vacant);
+                let mut take_new_value = None;
+                let ret = command.map(|new_value| {
+                    take_new_value = Some(new_value);
+                    alloc_ptr
+                });
+                if let Some(new_value) = take_new_value {
+                    value_entry.insert(new_value);
+                    vacant_ptr.insert(alloc_ptr);
+                    if root_level > 0 {
+                        // HACK
+                        root_alloc.insert_pointers();
+                    }
+                }
+                ret
+            }
+        }
+    }
+
+    /// Inserts `filler()` in the given child of `parent_ptr` where `filler` returns `Some` data.
+    ///
+    /// This does nothing if `parent_ptr.level() == 0`.
+    ///
+    /// If `filler` returns `None`, then the [`NodePtr`] passed in may become invalid if the node did not already exist.
+    /// This is necessary to allow callers to cache the pointers that they actually do fill.
+    ///
+    /// Old values are not preserved if they are overwritten.
+    #[inline]
+    pub fn fill_child(
+        &mut self,
+        parent_ptr: NodePtr,
+        child_index: ChildIndex,
+        filler: impl FnMut(NodePtr, SlotState) -> Option<T>,
+    ) {
+        if let Some([parent_alloc, child_alloc]) =
+            Self::parent_and_child_allocators_mut(&mut self.allocators, parent_ptr.level)
+        {
+            let child_level = parent_ptr.level - 1;
+            Self::fill_child_inner(
+                parent_alloc,
+                child_alloc,
+                parent_ptr.alloc_ptr,
+                child_level,
+                child_index,
+                filler,
+            )
+        }
+    }
+
+    /// Inserts `filler()` in every child "slot" of `parent_ptr` where `filler` returns `Some` data.
+    ///
+    /// This does nothing if `parent_ptr.level() == 0`.
+    ///
+    /// If `filler` returns `None`, then the [`NodePtr`] passed in may become invalid if the node did not already exist.
+    /// This is necessary to allow callers to cache the pointers that they actually do fill.
+    ///
+    /// Old values are not preserved if they are overwritten.
+    #[inline]
+    pub fn fill_children(
+        &mut self,
+        parent_ptr: NodePtr,
+        mut filler: impl FnMut(NodePtr, ChildIndex, SlotState) -> Option<T>,
+    ) {
+        if let Some([parent_alloc, child_alloc]) =
+            Self::parent_and_child_allocators_mut(&mut self.allocators, parent_ptr.level)
+        {
+            let child_level = parent_ptr.level - 1;
+            for child_index in 0..Self::CHILDREN {
+                Self::fill_child_inner(
+                    parent_alloc,
+                    child_alloc,
+                    parent_ptr.alloc_ptr,
+                    child_level,
+                    child_index,
+                    |child_ptr, state| filler(child_ptr, child_index, state),
+                )
+            }
+        }
+    }
+
+    /// Inserts the data from `filler()` in every descendant "slot" of `ancestor_ptr` where `filler` returns `Some`.
+    ///
+    /// Any node N is skipped if `predicate` returns false for any ancestor of N.
+    #[inline]
+    pub fn fill_descendants(
+        &mut self,
+        ancestor_ptr: NodePtr,
+        ancestor_coordinates: V,
+        min_level: Level,
+        mut filler: impl FnMut(NodePtr, V, SlotState) -> FillCommand<T>,
+    ) {
+        assert!(min_level < ancestor_ptr.level());
+        let mut stack = SmallVec::<[(NodePtr, V); 32]>::new();
+        stack.push((ancestor_ptr, ancestor_coordinates));
+        while let Some((parent_ptr, parent_coords)) = stack.pop() {
+            let has_grandchildren = parent_ptr.level > min_level + 1;
+            self.fill_children(parent_ptr, |child_ptr, child_index, node_state| {
+                let child_coords = parent_coords + S::delinearize_child(child_index);
+                let command = filler(child_ptr, child_coords, node_state);
+                if let FillCommand::Write(data, visit) = command {
+                    if let VisitCommand::Continue = visit {
+                        if has_grandchildren {
+                            stack.push((child_ptr, child_coords));
+                        }
+                    }
+                    Some(data)
+                } else {
+                    None
+                }
+            });
+        }
+    }
+
+    /// Call `filler` on all nodes from the root ancestor to `target_key`.
+    pub fn fill_path_to_node(
+        &mut self,
+        target_key: NodeKey<V>,
+        mut filler: impl FnMut(NodePtr, V, SlotState) -> FillCommand<T>,
+    ) {
+        // We need to start from the top to avoid allocating nodes that already exist.
+        let root_key = self.ancestor_root_key(target_key);
+        let root_fill_result = self.fill_root(root_key.coordinates, |root_ptr, state| {
+            filler(
+                NodePtr::new(root_key.level, root_ptr),
+                root_key.coordinates,
+                state,
+            )
+        });
+
+        if let FillCommand::Write(root_ptr, VisitCommand::Continue) = root_fill_result {
+            let mut parent_ptr = NodePtr::new(root_key.level, root_ptr);
+            let mut parent_coords = root_key.coordinates;
+            for child_level in (target_key.level..root_key.level).rev() {
+                // Get the child index of the ancestor at this level.
+                let level_diff = child_level - target_key.level;
+                let ancestor_coords = S::ancestor_key(target_key.coordinates, level_diff as u32);
+                let child_index =
+                    S::linearize_child(ancestor_coords - S::min_child_key(parent_coords));
+
+                let mut stop_early = false;
+                self.fill_child(parent_ptr, child_index, |child_ptr, state| {
+                    let command = filler(child_ptr, ancestor_coords, state);
+                    parent_ptr = child_ptr;
+                    match command {
+                        FillCommand::Write(data, visit) => {
+                            if let VisitCommand::SkipDescendants = visit {
+                                stop_early = true;
+                            }
+                            Some(data)
+                        }
+                        FillCommand::SkipDescendants => {
+                            stop_early = true;
+                            None
+                        }
+                    }
+                });
+                if stop_early {
+                    break;
+                }
+                parent_coords = ancestor_coords;
+            }
+        }
+    }
+
+    /// Looks up the root pointer for `coords` in the top-level hash map.
+    #[inline]
+    pub fn find_root(&self, coordinates: V) -> Option<NodePtr> {
+        self.root_nodes.get(&coordinates).map(|&ptr| NodePtr {
+            level: self.root_level(),
+            alloc_ptr: ptr,
+        })
+    }
+
+    /// Starting from the ancestor root, searches for the corresponding descendant node at `key`.
+    ///
+    /// A [`ChildRelation`] is returned because it contains some extra useful info that is conveniently accessible during the
+    /// search.
+    #[inline]
+    pub fn find_node(&self, key: NodeKey<V>) -> Option<ChildRelation<V>> {
+        if key.level == self.root_level() {
+            self.find_root(key.coordinates)
+                .map(|root_ptr| ChildRelation {
+                    child: root_ptr,
+                    parent: None,
+                })
+        } else {
+            let root_coords = self.ancestor_root_key(key).coordinates;
+            self.find_root(root_coords)
+                .and_then(|root_ptr| self.find_descendant(root_ptr, root_coords, key))
+        }
+    }
+
+    /// Starting from the node at `ancestor_ptr`, searches for the corresponding descendant node at `descendant_key`.
+    pub fn find_descendant(
+        &self,
+        ancestor_ptr: NodePtr,
+        ancestor_coordinates: V,
+        descendant_key: NodeKey<V>,
+    ) -> Option<ChildRelation<V>> {
+        assert!(ancestor_ptr.level > descendant_key.level);
+        let level_diff = ancestor_ptr.level - descendant_key.level;
+
+        self.child_pointers(ancestor_ptr).and_then(|children| {
+            let child_coords = if level_diff == 1 {
+                descendant_key.coordinates
+            } else {
+                S::ancestor_key(descendant_key.coordinates, level_diff as u32 - 1)
+            };
+            let min_sibling_coords = S::min_child_key(ancestor_coordinates);
+            let offset = child_coords - min_sibling_coords;
+            let child_index = S::linearize_child(offset);
+            let child_ptr = children.pointers[child_index as usize];
+
+            (child_ptr != EMPTY_ALLOC_PTR)
+                .then(|| child_ptr)
+                .and_then(|child_ptr| {
+                    let child_ptr = NodePtr {
+                        level: children.level,
+                        alloc_ptr: child_ptr,
+                    };
+                    if level_diff == 1 {
+                        // Ancestor is the parent.
+                        Some(ChildRelation {
+                            child: child_ptr,
+                            parent: Some(Parent {
+                                ptr: ancestor_ptr,
+                                coordinates: ancestor_coordinates,
+                                child_index,
+                            }),
+                        })
+                    } else {
+                        self.find_descendant(child_ptr, child_coords, descendant_key)
+                    }
+                })
+        })
+    }
+
+    /// Visits pointers for all non-empty children of the node at `parent_ptr`.
+    ///
+    /// If `parent_ptr` does not exist or does not have any children, nothing happens.
+    #[inline]
+    pub fn visit_children(
+        &self,
+        parent_ptr: NodePtr,
+        mut visitor: impl FnMut(NodePtr, ChildIndex),
+    ) {
+        if let Some(children) = self.child_pointers(parent_ptr) {
+            for (child_index, &child_ptr) in children.pointers.iter().enumerate() {
+                if child_ptr != EMPTY_ALLOC_PTR {
+                    visitor(
+                        NodePtr {
+                            level: children.level,
+                            alloc_ptr: child_ptr,
+                        },
+                        child_index as ChildIndex,
+                    );
+                }
+            }
+        }
+    }
+
+    /// Visits pointers and coordinates for all non-empty children of the node at `parent_ptr` with coordinates `parent_coords`.
+    ///
+    /// If `parent_ptr` does not exist or does not have any children, nothing happens.
+    #[inline]
+    pub fn visit_children_with_coordinates(
+        &self,
+        parent_ptr: NodePtr,
+        parent_coordinates: V,
+        mut visitor: impl FnMut(NodePtr, V),
+    ) {
+        self.visit_children(parent_ptr, |child_ptr, child_index| {
+            let child_offset = S::delinearize_child(child_index as ChildIndex);
+            let child_coords = S::min_child_key(parent_coordinates) + child_offset;
+            visitor(child_ptr, child_coords)
+        })
+    }
+
+    /// Visit `ancestor_ptr` and all descendants in depth-first order.
+    ///
+    /// If `visitor` returns `false`, descendants of that node will not be visited.
+    #[inline]
+    pub fn visit_tree_depth_first(
+        &self,
+        ancestor_ptr: NodePtr,
+        ancestor_coordinates: V,
+        min_level: Level,
+        mut visitor: impl FnMut(NodePtr, V) -> VisitCommand,
+    ) {
+        let mut stack = SmallVec::<[(NodePtr, V); 32]>::new();
+        stack.push((ancestor_ptr, ancestor_coordinates));
+        while let Some((parent_ptr, parent_coords)) = stack.pop() {
+            let command = visitor(parent_ptr, parent_coords);
+            if let VisitCommand::Continue = command {
+                if parent_ptr.level > min_level {
+                    self.visit_children_with_coordinates(
+                        parent_ptr,
+                        parent_coords,
+                        |child_ptr, child_coords| {
+                            stack.push((child_ptr, child_coords));
+                        },
+                    );
+                }
+            }
+        }
+    }
+
+    /// Visit `ancestor_ptr` and all descendants in breadth-first order.
+    ///
+    /// If `visitor` returns `false`, descendants of that node will not be visited.
+    #[inline]
+    pub fn visit_tree_breadth_first(
+        &self,
+        ancestor_ptr: NodePtr,
+        ancestor_coordinates: V,
+        min_level: Level,
+        mut visitor: impl FnMut(NodePtr, V) -> VisitCommand,
+    ) {
+        let mut queue = VecDeque::new();
+        queue.push_back((ancestor_ptr, ancestor_coordinates));
+        while let Some((parent_ptr, parent_coords)) = queue.pop_front() {
+            let command = visitor(parent_ptr, parent_coords);
+            if command == VisitCommand::Continue {
+                if parent_ptr.level > min_level {
+                    self.visit_children_with_coordinates(
+                        parent_ptr,
+                        parent_coords,
+                        |child_ptr, child_coords| {
+                            queue.push_back((child_ptr, child_coords));
+                        },
+                    );
+                }
+            }
+        }
+    }
+
+    /// Returns an array of pointers to the children of `parent_ptr`.
+    ///
+    /// Returns `None` if `parent_ptr` is at level 0.
+    #[inline]
+    pub fn child_pointers(&self, parent_ptr: NodePtr) -> Option<ChildPointers<'_, CHILDREN>> {
+        self.allocator(parent_ptr.level)
+            .get_children(parent_ptr.alloc_ptr)
+            .map(|children| ChildPointers {
+                level: parent_ptr.level - 1,
+                pointers: children,
+            })
+    }
+
+    /// Drops the child node of `relation` and all descendants.
+    #[inline]
+    pub fn drop_tree(&mut self, relation: &ChildRelation<V>) {
+        self.unlink_child(relation);
+
+        // Drop node and all descendants.
+        let mut to_drop = SmallVec::<[NodePtr; 32]>::new();
+        to_drop.push(relation.child);
+        while let Some(ptr) = to_drop.pop() {
+            let (_value, children) = self.allocator_mut(ptr.level).remove(ptr.alloc_ptr);
+            if let Some(children) = children {
+                let child_level = ptr.level - 1;
+                for child_ptr in children.into_iter() {
+                    if child_ptr != EMPTY_ALLOC_PTR {
+                        to_drop.push(NodePtr {
+                            level: child_level,
+                            alloc_ptr: child_ptr,
+                        });
+                    }
+                }
+            }
+        }
+    }
+
+    /// Moves the child node of `relation` (with `coordinates`) and all descendants into `consumer`.
+    #[inline]
+    pub fn remove_tree(
+        &mut self,
+        relation: &ChildRelation<V>,
+        coordinates: V,
+        mut consumer: impl FnMut(NodeKey<V>, T),
+    ) {
+        self.unlink_child(relation);
+
+        let mut to_remove = SmallVec::<[(NodePtr, V); 32]>::new();
+        to_remove.push((relation.child, coordinates));
+        while let Some((ptr, coordinates)) = to_remove.pop() {
+            let (value, children) = self.allocator_mut(ptr.level).remove(ptr.alloc_ptr);
+            if let Some(value) = value {
+                let node_key = NodeKey {
+                    level: ptr.level,
+                    coordinates,
+                };
+                consumer(node_key, value);
+                if let Some(children) = children {
+                    let child_level = ptr.level - 1;
+                    let min_child = S::min_child_key(coordinates);
+                    for (child_index, child_ptr) in children.into_iter().enumerate() {
+                        if child_ptr != EMPTY_ALLOC_PTR {
+                            let child_coords =
+                                min_child + S::delinearize_child(child_index as ChildIndex);
+                            to_remove.push((
+                                NodePtr {
+                                    level: child_level,
+                                    alloc_ptr: child_ptr,
+                                },
+                                child_coords,
+                            ));
+                        }
+                    }
+                }
+            }
+        }
+    }
+
+    fn fill_child_inner(
+        parent_alloc: &mut NodeAllocator<T, CHILDREN>,
+        child_alloc: &mut NodeAllocator<T, CHILDREN>,
+        parent_ptr: AllocPtr,
+        child_level: Level,
+        child_index: ChildIndex,
+        mut filler: impl FnMut(NodePtr, SlotState) -> Option<T>,
+    ) {
+        let children = parent_alloc.get_children_mut_or_panic(parent_ptr);
+        let child_ptr = &mut children[child_index as usize];
+        if *child_ptr == EMPTY_ALLOC_PTR {
+            // We need to create a new value entry, which may or may not get filled.
+            let child_value_entry = child_alloc.vacant_value_entry();
+            let child_node_ptr = NodePtr::new(child_level, child_value_entry.key() as AllocPtr);
+            if let Some(new_value) = filler(child_node_ptr, SlotState::Vacant) {
+                *child_ptr = child_node_ptr.alloc_ptr;
+                child_value_entry.insert(new_value);
+                if child_level > 0 {
+                    // HACK: Sadly it's not easy to ask for two vacant entries from the allocator at once. So if this is a
+                    // branch, we sneakily insert its pointers here to maintain the invariant that all branches have child
+                    // pointers.
+                    child_alloc.insert_pointers();
+                }
+            } else {
+                // The child_value_entry is dropped here and the AllocPtr becomes invalid.
+            }
+        } else {
+            // We already have a value for this child, so we can just overwrite it.
+            let child_node_ptr = NodePtr::new(child_level, *child_ptr);
+            if let Some(new_value) = filler(child_node_ptr, SlotState::Occupied) {
+                let current_value = unsafe { child_alloc.get_value_unchecked_mut(*child_ptr) };
+                *current_value = new_value;
+            }
+        }
+    }
+
+    fn unlink_child(&mut self, relation: &ChildRelation<V>) {
+        if let Some(parent) = relation.parent.as_ref() {
+            if parent.ptr.level == self.root_level() {
+                self.root_nodes.remove(&parent.coordinates);
+            }
+            self.allocator_mut(parent.ptr.level)
+                .unlink_child(parent.ptr.alloc_ptr, parent.child_index);
+        }
+    }
+
+    fn parent_and_child_allocators_mut(
+        allocators: &mut [NodeAllocator<T, CHILDREN>],
+        parent_level: Level,
+    ) -> Option<[&mut NodeAllocator<T, CHILDREN>; 2]> {
+        if parent_level == 0 {
+            return None;
+        }
+
+        let (left, right) = allocators.split_at_mut(parent_level as usize);
+        let child_alloc = left.last_mut().unwrap();
+        let parent_alloc = right.first_mut().unwrap();
+
+        Some([parent_alloc, child_alloc])
+    }
+
+    fn allocator(&self, level: Level) -> &NodeAllocator<T, CHILDREN> {
+        &self.allocators[level as usize]
+    }
+
+    fn allocator_mut(&mut self, level: Level) -> &mut NodeAllocator<T, CHILDREN> {
+        &mut self.allocators[level as usize]
+    }
+}
+
+#[derive(Clone, Copy, Debug, Eq, PartialEq)]
+pub enum VisitCommand {
+    Continue,
+    SkipDescendants,
+}
+
+/// It's possible to write a node and then stop iteration using `Write(data, VisitCommand::SkipDescendants)`, but it's not
+/// possible to have nodes without data, so failing to write implies skipping descendants.
+pub enum FillCommand<T> {
+    Write(T, VisitCommand),
+    SkipDescendants,
+}
+
+impl<T> FillCommand<T> {
+    pub fn map<S>(self, f: impl FnOnce(T) -> S) -> FillCommand<S> {
+        match self {
+            Self::Write(t, visit) => FillCommand::Write(f(t), visit),
+            Self::SkipDescendants => FillCommand::SkipDescendants,
+        }
+    }
+}
+
+#[derive(Clone, Copy, Debug, Eq, PartialEq)]
+pub enum SlotState {
+    Occupied,
+    Vacant,
+}
+
+// ████████╗███████╗███████╗████████╗
+// ╚══██╔══╝██╔════╝██╔════╝╚══██╔══╝
+//    ██║   █████╗  ███████╗   ██║
+//    ██║   ██╔══╝  ╚════██║   ██║
+//    ██║   ███████╗███████║   ██║
+//    ╚═╝   ╚══════╝╚══════╝   ╚═╝
+
+#[cfg(test)]
+mod test {
+    use super::*;
+
+    use crate::glam::IVec3;
+    use crate::OctreeI32;
+
+    #[test]
+    fn insert_root() {
+        let mut tree = OctreeI32::new(3);
+
+        let key = IVec3::ZERO;
+
+        assert_eq!(tree.find_root(key), None);
+
+        let (ptr, old_value) = tree.insert_root(key, "val1");
+        assert_eq!(old_value, None);
+        assert!(tree.contains_node(ptr));
+        assert_eq!(tree.get_value(ptr), Some(&"val1"));
+        assert_eq!(tree.find_root(key), Some(ptr));
+
+        let (ptr, old_value) = tree.insert_root(key, "val2");
+        assert_eq!(old_value, Some("val1"));
+        assert!(tree.contains_node(ptr));
+        assert_eq!(tree.get_value(ptr), Some(&"val2"));
+    }
+
+    #[test]
+    fn get_or_create_root() {
+        let mut tree = OctreeI32::new(3);
+
+        let ptr = tree.get_or_create_root(IVec3::ZERO, || ());
+        assert_eq!(ptr, tree.get_or_create_root(IVec3::ZERO, || ()));
+
+        let (ptr, _old_value) = tree.insert_root(IVec3::ONE, ());
+        assert_eq!(ptr, tree.get_or_create_root(IVec3::ONE, || ()));
+    }
+
+    #[test]
+    fn insert_child_of_root() {
+        let mut tree = OctreeI32::new(3);
+
+        let root_key = IVec3::ZERO;
+        let (root_ptr, _) = tree.insert_root(root_key, "val1");
+        let (child_ptr, old_val) = tree.insert_child(root_ptr, 0, "val2");
+        assert_eq!(old_val, None);
+        assert!(tree.contains_node(child_ptr));
+        assert_eq!(tree.get_value(child_ptr), Some(&"val2"));
+    }
+
+    #[test]
+    fn find_descendant_none() {
+        let mut tree = OctreeI32::new(3);
+
+        let root_coords = IVec3::ZERO;
+        let (root_ptr, _) = tree.insert_root(root_coords, ());
+
+        let descendant_key = NodeKey {
+            level: 1,
+            coordinates: IVec3::ZERO,
+        };
+        let found = tree.find_descendant(root_ptr, root_coords, descendant_key);
+        assert_eq!(found, None);
+        let found = tree.find_node(descendant_key);
+        assert_eq!(found, None);
+    }
+
+    #[test]
+    fn find_descendant_child() {
+        let mut tree = OctreeI32::new(3);
+
+        let root_coords = IVec3::ZERO;
+        let (root_ptr, _) = tree.insert_root(root_coords, ());
+
+        let child_key = NodeKey {
+            level: 1,
+            coordinates: IVec3::new(1, 1, 1),
+        };
+        let (child_ptr, _) = tree.insert_child_at_offset(root_ptr, child_key.coordinates, ());
+
+        let expected_find = Some(ChildRelation {
+            child: child_ptr,
+            parent: Some(Parent {
+                ptr: root_ptr,
+                coordinates: IVec3::ZERO,
+                child_index: 7,
+            }),
+        });
+        let found = tree.find_descendant(root_ptr, root_coords, child_key);
+        assert_eq!(found, expected_find);
+        let found = tree.find_node(child_key);
+        assert_eq!(found, expected_find);
+    }
+
+    #[test]
+    fn find_descendant_grandchild() {
+        let mut tree = OctreeI32::new(3);
+
+        let root_coords = IVec3::ZERO;
+        let (root_ptr, _) = tree.insert_root(root_coords, ());
+
+        let grandchild_key = NodeKey {
+            level: 0,
+            coordinates: IVec3::new(3, 3, 3),
+        };
+        let (child_ptr, _) = tree.insert_child_at_offset(root_ptr, IVec3::new(1, 1, 1), ());
+        let (grandchild_ptr, _) = tree.insert_child_at_offset(child_ptr, IVec3::new(1, 1, 1), ());
+
+        let expected_find = Some(ChildRelation {
+            child: grandchild_ptr,
+            parent: Some(Parent {
+                ptr: child_ptr,
+                coordinates: IVec3::new(1, 1, 1),
+                child_index: 7,
+            }),
+        });
+        let found = tree.find_descendant(root_ptr, root_coords, grandchild_key);
+        assert_eq!(found, expected_find);
+        let found = tree.find_node(grandchild_key);
+        assert_eq!(found, expected_find);
+    }
+
+    #[test]
+    fn visit_children_of_root() {
+        let mut tree = OctreeI32::new(3);
+
+        let root_coords = IVec3::new(1, 1, 1);
+        let (root_ptr, _) = tree.insert_root(root_coords, ());
+        let (child1_ptr, _) = tree.insert_child_at_offset(root_ptr, IVec3::new(0, 0, 0), ());
+        let (child2_ptr, _) = tree.insert_child_at_offset(root_ptr, IVec3::new(1, 1, 1), ());
+
+        let mut visited = Vec::new();
+        tree.visit_children_with_coordinates(root_ptr, root_coords, |child_ptr, child_coords| {
+            visited.push((child_coords, child_ptr));
+        });
+
+        assert_eq!(
+            visited.as_slice(),
+            &[
+                (IVec3::new(2, 2, 2), child1_ptr),
+                (IVec3::new(3, 3, 3), child2_ptr)
+            ]
+        );
+    }
+
+    #[test]
+    fn visit_tree_of_root() {
+        let mut tree = OctreeI32::new(3);
+
+        let root_coords = IVec3::new(1, 1, 1);
+        let (root_ptr, _) = tree.insert_root(root_coords, ());
+        let (child1_ptr, _) = tree.insert_child_at_offset(root_ptr, IVec3::new(0, 0, 0), ());
+        let (child2_ptr, _) = tree.insert_child_at_offset(root_ptr, IVec3::new(1, 1, 1), ());
+        let (grandchild1_ptr, _) = tree.insert_child_at_offset(child1_ptr, IVec3::new(1, 1, 1), ());
+        let (grandchild2_ptr, _) = tree.insert_child_at_offset(child2_ptr, IVec3::new(0, 0, 0), ());
+
+        let mut visited = Vec::new();
+        tree.visit_tree_depth_first(root_ptr, root_coords, 0, |child_ptr, child_coords| {
+            visited.push((child_coords, child_ptr));
+            VisitCommand::Continue
+        });
+        assert_eq!(
+            visited.as_slice(),
+            &[
+                (IVec3::new(1, 1, 1), root_ptr),
+                (IVec3::new(3, 3, 3), child2_ptr),
+                (IVec3::new(6, 6, 6), grandchild2_ptr),
+                (IVec3::new(2, 2, 2), child1_ptr),
+                (IVec3::new(5, 5, 5), grandchild1_ptr),
+            ]
+        );
+
+        let mut visited = Vec::new();
+        tree.visit_tree_breadth_first(root_ptr, root_coords, 0, |child_ptr, child_coords| {
+            visited.push((child_coords, child_ptr));
+            VisitCommand::Continue
+        });
+        assert_eq!(
+            visited.as_slice(),
+            &[
+                (IVec3::new(1, 1, 1), root_ptr),
+                (IVec3::new(2, 2, 2), child1_ptr),
+                (IVec3::new(3, 3, 3), child2_ptr),
+                (IVec3::new(5, 5, 5), grandchild1_ptr),
+                (IVec3::new(6, 6, 6), grandchild2_ptr),
+            ]
+        );
+    }
+
+    #[test]
+    fn drop_tree() {
+        let mut tree = OctreeI32::new(3);
+
+        let root_coords = IVec3::new(1, 1, 1);
+        let (root_ptr, _) = tree.insert_root(root_coords, ());
+        let (child1_ptr, _) = tree.insert_child_at_offset(root_ptr, IVec3::new(0, 0, 0), ());
+        let (child2_ptr, _) = tree.insert_child_at_offset(root_ptr, IVec3::new(1, 1, 1), ());
+        let (grandchild1_ptr, _) = tree.insert_child_at_offset(child1_ptr, IVec3::new(1, 1, 1), ());
+        let (grandchild2_ptr, _) = tree.insert_child_at_offset(child2_ptr, IVec3::new(0, 0, 0), ());
+
+        let child1_relation = tree
+            .find_node(NodeKey {
+                level: 1,
+                coordinates: IVec3::new(2, 2, 2),
+            })
+            .unwrap();
+        tree.drop_tree(&child1_relation);
+
+        assert!(!tree.contains_node(child1_ptr));
+        assert!(!tree.contains_node(grandchild1_ptr));
+
+        let mut visited = Vec::new();
+        tree.visit_tree_breadth_first(root_ptr, root_coords, 0, |ptr, coords| {
+            visited.push((ptr, coords));
+            VisitCommand::Continue
+        });
+
+        assert_eq!(
+            visited.as_slice(),
+            &[
+                (root_ptr, root_coords),
+                (child2_ptr, IVec3::new(3, 3, 3)),
+                (grandchild2_ptr, IVec3::new(6, 6, 6))
+            ]
+        );
+    }
+
+    #[test]
+    fn remove_tree() {
+        let mut tree = OctreeI32::new(3);
+
+        let root_coords = IVec3::new(1, 1, 1);
+        let (root_ptr, _) = tree.insert_root(root_coords, ());
+        let (child1_ptr, _) = tree.insert_child_at_offset(root_ptr, IVec3::new(0, 0, 0), ());
+        let (child2_ptr, _) = tree.insert_child_at_offset(root_ptr, IVec3::new(1, 1, 1), ());
+        let (grandchild1_ptr, _) = tree.insert_child_at_offset(child1_ptr, IVec3::new(1, 1, 1), ());
+        let (grandchild2_ptr, _) = tree.insert_child_at_offset(child2_ptr, IVec3::new(0, 0, 0), ());
+
+        let child1_relation = tree
+            .find_node(NodeKey {
+                level: 1,
+                coordinates: IVec3::new(2, 2, 2),
+            })
+            .unwrap();
+        let mut removed = Vec::new();
+        let child1_coords = IVec3::new(2, 2, 2);
+        tree.remove_tree(&child1_relation, child1_coords, |key, value| {
+            removed.push((key, value))
+        });
+
+        assert_eq!(
+            removed.as_slice(),
+            &[
+                (
+                    NodeKey {
+                        level: 1,
+                        coordinates: IVec3::new(2, 2, 2)
+                    },
+                    ()
+                ),
+                (
+                    NodeKey {
+                        level: 0,
+                        coordinates: IVec3::new(5, 5, 5)
+                    },
+                    ()
+                ),
+            ]
+        );
+
+        assert!(!tree.contains_node(child1_ptr));
+        assert!(!tree.contains_node(grandchild1_ptr));
+
+        let mut visited = Vec::new();
+        tree.visit_tree_breadth_first(root_ptr, root_coords, 0, |ptr, coords| {
+            visited.push((ptr, coords));
+            VisitCommand::Continue
+        });
+
+        assert_eq!(
+            visited.as_slice(),
+            &[
+                (root_ptr, root_coords),
+                (child2_ptr, IVec3::new(3, 3, 3)),
+                (grandchild2_ptr, IVec3::new(6, 6, 6))
+            ]
+        );
+    }
+
+    #[test]
+    fn fill_some_children() {
+        let mut tree = OctreeI32::new(3);
+
+        let root_coords = IVec3::new(1, 1, 1);
+        let (root_ptr, _) = tree.insert_root(root_coords, ());
+        tree.fill_children(root_ptr, |_child_ptr, child_index, _state| {
+            (child_index % 2 == 0).then(|| ())
+        });
+
+        let mut visited_indices = Vec::new();
+        tree.visit_children(root_ptr, |_child_ptr, child_index| {
+            visited_indices.push(child_index);
+        });
+        assert_eq!(visited_indices.as_slice(), &[0, 2, 4, 6]);
+
+        tree.fill_children(root_ptr, |_child_ptr, child_index, state| {
+            if child_index % 2 == 0 {
+                assert_eq!(state, SlotState::Occupied);
+                None
+            } else {
+                assert_eq!(state, SlotState::Vacant);
+                Some(())
+            }
+        });
+
+        let mut visited_indices = Vec::new();
+        tree.visit_children(root_ptr, |_child_ptr, child_index| {
+            visited_indices.push(child_index);
+        });
+        assert_eq!(visited_indices.as_slice(), &[0, 1, 2, 3, 4, 5, 6, 7]);
+    }
+
+    #[test]
+    fn fill_some_descendants() {
+        let mut tree = OctreeI32::new(3);
+
+        let root_coords = IVec3::new(1, 1, 1);
+        let (root_ptr, _) = tree.insert_root(root_coords, ());
+        tree.fill_descendants(
+            root_ptr,
+            root_coords,
+            0,
+            |_child_ptr, _child_coords, _state| FillCommand::Write((), VisitCommand::Continue),
+        );
+
+        let mut visited_lvl0 = SmallKeyHashMap::new();
+        tree.visit_tree_depth_first(root_ptr, root_coords, 0, |child_ptr, child_coords| {
+            if child_ptr.level() == 0 && child_coords % 2 == IVec3::ZERO {
+                visited_lvl0.insert(child_coords, child_ptr);
+            }
+            VisitCommand::Continue
+        });
+
+        let mut expected_lvl0 = SmallKeyHashMap::new();
+        for z in 4..8 {
+            for y in 4..8 {
+                for x in 4..8 {
+                    let p = IVec3::new(x, y, z);
+                    if p % 2 == IVec3::ZERO {
+                        let relation = tree
+                            .find_node(NodeKey {
+                                level: 0,
+                                coordinates: p,
+                            })
+                            .unwrap();
+                        expected_lvl0.insert(p, relation.child);
+                    }
+                }
+            }
+        }
+        assert_eq!(visited_lvl0, expected_lvl0);
+    }
+
+    #[test]
+    fn fill_root() {
+        let mut tree = OctreeI32::new(5);
+
+        let root_coords = IVec3::new(1, 1, 1);
+        let mut root_ptr = None;
+        tree.fill_root(IVec3::new(1, 1, 1), |ptr, state| {
+            root_ptr = Some(ptr);
+            assert_eq!(state, SlotState::Vacant);
+            FillCommand::Write((), VisitCommand::Continue)
+        });
+        assert!(tree.contains_root(root_coords));
+        assert_eq!(
+            tree.find_root(root_coords).unwrap().alloc_ptr,
+            root_ptr.unwrap()
+        );
+    }
+
+    #[test]
+    fn fill_path_to_node() {
+        let mut tree = OctreeI32::new(5);
+
+        let target_key = NodeKey::new(1, IVec3::new(1, 1, 1));
+        let mut path = Vec::new();
+        tree.fill_path_to_node(target_key, |ptr, coords, state| {
+            assert_eq!(state, SlotState::Vacant);
+            path.push((ptr, coords));
+            FillCommand::Write((), VisitCommand::Continue)
+        });
+
+        assert_eq!(path.len(), 4);
+
+        for (ptr, coords) in path.into_iter() {
+            let key = NodeKey::new(ptr.level(), coords);
+            assert!(tree.contains_node(ptr));
+            let relation = tree.find_node(key).unwrap();
+            assert_eq!(relation.child, ptr);
+        }
+    }
+}